--- conflicted
+++ resolved
@@ -31,12 +31,8 @@
     'test_dividing_factor': 1,
     'batches_per_epoch': 500,
     'duplicate_as_window': False,
-<<<<<<< HEAD
     'embedding_size': 64,
     'full_transformer': True,
-=======
-    'embedding_size': 128,
->>>>>>> 5316dae4
 
     # Transformers Params 
     'd_model': -1,
