from transformiloop.src.utils.train import run
from transformiloop.src.utils.configs import initialize_config, validate_config
import torch


def single_experiment():
    config = initialize_config('test')
    if not validate_config(config):
        raise AttributeError("Issue with config.")
    save_model = False
    unique_name = True
    pretrain = False
    finetune_encoder = True

    run(config, 'experiment_enc_newcnn', 'Milo-DEBUG', save_model, unique_name, pretrain, finetune_encoder)


<<<<<<< HEAD
# def test_training():
#     # Get the config
#     name = 'test'
#     config = get_default_config(name)

#     # Set some variables for testing
#     save_model = False
#     unique_name = True
#     pretrain = False
#     finetune_encoder = True
#     initial_validation = False

#     # Modify config so testing does not last too long
#     config['epochs'] = 1
#     config['log_every'] = 1
#     config['batches_per_epoch'] = 10
#     config['max_val_batches'] = config['seq_len'] + 3

#     # Run training for one short epoch to check if everything goes well
#     run(config, 'TESTING_TRANSFORMILOOP', 'Milo-TESTING', save_model, unique_name, pretrain, finetune_encoder, initial_validation)
=======
def test_training():
    # Get the config
    name = 'test'
    config = initialize_config(name)

    # Set some variables for testing
    save_model = False
    unique_name = True
    pretrain = False
    finetune_encoder = True
    initial_validation = False

    # Modify config so testing does not last too long
    config['epochs'] = 1
    config['log_every'] = 1
    config['batches_per_epoch'] = 10
    config['max_val_batches'] = config['seq_len'] + 3

    # Run training for one short epoch to check if everything goes well
    run(config, 'TESTING_TRANSFORMILOOP', 'Milo-TESTING', save_model, unique_name, pretrain, finetune_encoder, initial_validation)
>>>>>>> 0bf4add9

if __name__ == '__main__':
    single_experiment()<|MERGE_RESOLUTION|>--- conflicted
+++ resolved
@@ -15,7 +15,6 @@
     run(config, 'experiment_enc_newcnn', 'Milo-DEBUG', save_model, unique_name, pretrain, finetune_encoder)
 
 
-<<<<<<< HEAD
 # def test_training():
 #     # Get the config
 #     name = 'test'
@@ -36,28 +35,6 @@
 
 #     # Run training for one short epoch to check if everything goes well
 #     run(config, 'TESTING_TRANSFORMILOOP', 'Milo-TESTING', save_model, unique_name, pretrain, finetune_encoder, initial_validation)
-=======
-def test_training():
-    # Get the config
-    name = 'test'
-    config = initialize_config(name)
-
-    # Set some variables for testing
-    save_model = False
-    unique_name = True
-    pretrain = False
-    finetune_encoder = True
-    initial_validation = False
-
-    # Modify config so testing does not last too long
-    config['epochs'] = 1
-    config['log_every'] = 1
-    config['batches_per_epoch'] = 10
-    config['max_val_batches'] = config['seq_len'] + 3
-
-    # Run training for one short epoch to check if everything goes well
-    run(config, 'TESTING_TRANSFORMILOOP', 'Milo-TESTING', save_model, unique_name, pretrain, finetune_encoder, initial_validation)
->>>>>>> 0bf4add9
 
 if __name__ == '__main__':
     single_experiment()