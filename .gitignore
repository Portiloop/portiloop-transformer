wandb/*
dataset/*

# Byte-compiled / optimized / DLL files
__pycache__/
*.py[cod]
*$py.class

# C extensions
*.so

# Distribution / packaging
.Python
build/
develop-eggs/
dist/
downloads/
eggs/
.eggs/
lib/
lib64/
parts/
sdist/
var/
wheels/
pip-wheel-metadata/
share/python-wheels/
*.egg-info/
.installed.cfg
*.egg
MANIFEST

# PyInstaller
#  Usually these files are written by a python script from a template
#  before PyInstaller builds the exe, so as to inject date/other infos into it.
*.manifest
*.spec

# Installer logs
pip-log.txt
pip-delete-this-directory.txt

# Unit test / coverage reports
htmlcov/
.tox/
.nox/
.coverage
.coverage.*
.cache
nosetests.xml
coverage.xml
*.cover
*.py,cover
.hypothesis/
.pytest_cache/

# Translations
*.mo
*.pot

# Django stuff:
*.log
local_settings.py
db.sqlite3
db.sqlite3-journal

# Flask stuff:
instance/
.webassets-cache

# Scrapy stuff:
.scrapy

# Sphinx documentation
docs/_build/

# PyBuilder
target/

# Jupyter Notebook
.ipynb_checkpoints

# IPython
profile_default/
ipython_config.py

# pyenv
.python-version

# pipenv
#   According to pypa/pipenv#598, it is recommended to include Pipfile.lock in version control.
#   However, in case of collaboration, if having platform-specific dependencies or dependencies
#   having no cross-platform support, pipenv may install dependencies that don't work, or not
#   install all needed dependencies.
#Pipfile.lock

# PEP 582; used by e.g. github.com/David-OConnor/pyflow
__pypackages__/

# Celery stuff
celerybeat-schedule
celerybeat.pid

# SageMath parsed files
*.sage.py

# Environments
.env
.venv
env/
venv/
ENV/
env.bak/
venv.bak/

# Spyder project settings
.spyderproject
.spyproject

# Rope project settings
.ropeproject

# mkdocs documentation
/site

# mypy
.mypy_cache/
.dmypy.json
dmypy.json

# Pyre type checker
.pyre/

<<<<<<< HEAD
.idea
=======
.idea

*/wandb/*
>>>>>>> 122e59c4
<|MERGE_RESOLUTION|>--- conflicted
+++ resolved
@@ -131,10 +131,5 @@
 # Pyre type checker
 .pyre/
 
-<<<<<<< HEAD
 .idea
-=======
-.idea
-
-*/wandb/*
->>>>>>> 122e59c4
+*/wandb/*